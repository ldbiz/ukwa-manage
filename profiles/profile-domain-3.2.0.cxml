--- conflicted
+++ resolved
@@ -145,11 +145,7 @@
         </bean>
 <!-- ...but always ACCEPT those marked as prerequisitee for another URI... -->
         <bean class="org.archive.modules.deciderules.PrerequisiteAcceptDecideRule">
-<<<<<<< HEAD
-	</bean>
-=======
-        </bean>
->>>>>>> 23b0c684
+        </bean>
       </list>
     </property>
   </bean>
@@ -367,16 +363,9 @@
         <ref bean="extractorSwf"/>
 <!-- ...add IPs to crawl.log... -->
         <bean class="uk.bl.wap.crawler.processor.IpAnnotator">
-<<<<<<< HEAD
-<!-- ...add country-codes to crawl.log... -->
+        </bean>
         <bean class="uk.bl.wap.crawler.processor.CountryCodeAnnotator">
-    </bean>
-=======
-        </bean>
-<!-- ...add country-codes to crawl.log... -->
-        <bean class="uk.bl.wap.crawler.processor.CountryCodeAnnotator">
-        </bean>
->>>>>>> 23b0c684
+        </bean>
 <!-- ...scan for viruses... -->
         <ref bean="viralContent"/>
       </list>
