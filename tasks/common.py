--- conflicted
+++ resolved
@@ -152,16 +152,10 @@
 
     :return:
     """
-<<<<<<< HEAD
-    return luigi.date_interval.Custom(
-        datetime.date.today() - datetime.timedelta(weeks=52),
-        datetime.date.today() + datetime.timedelta(days=1))
-=======
     interval = luigi.date_interval.Custom(
         datetime.date.today() - datetime.timedelta(weeks=52),
         datetime.date.today() + datetime.timedelta(days=1))
     return interval
->>>>>>> f090f36d
 
 
 class ScanForLaunches(luigi.WrapperTask):
