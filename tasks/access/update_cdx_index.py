--- conflicted
+++ resolved
@@ -41,12 +41,7 @@
                     writer.write(line)
 
     def output(self):
-<<<<<<< HEAD
-        full_path = os.path.join(self.tag, os.path.basename(self.input_file))
-        full_path = full_path.replace(":","_")
-=======
         full_path = os.path.join(self.prefix, os.path.basename(self.input_file))
->>>>>>> 638e82a3
         return luigi.contrib.hdfs.HdfsTarget(full_path, format=WebHdfsPlainFormat(use_gzip=False))
 
 
